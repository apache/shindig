--- conflicted
+++ resolved
@@ -115,12 +115,6 @@
     init: function(processFn, readyFn) {
       process = processFn;
       ready = readyFn;
-<<<<<<< HEAD
-      var onmessage = function(packet) {
-        // TODO validate packet.domain for security reasons
-        processFn(gadgets.json.parse(packet.data));
-      };
-=======
 
       testPostMessage();
       if (!pmSync) {
@@ -134,7 +128,6 @@
           }, 0);
         };
       }
->>>>>>> d5c8ff75
  
       // Set up native postMessage handler.
       gadgets.util.attachBrowserEvent(window, 'message', onmessage, false);
