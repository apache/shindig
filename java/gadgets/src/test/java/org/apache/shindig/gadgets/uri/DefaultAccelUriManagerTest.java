/*
 * Licensed to the Apache Software Foundation (ASF) under one
 * or more contributor license agreements.  See the NOTICE file
 * distributed with this work for additional information
 * regarding copyright ownership.  The ASF licenses this file
 * to you under the Apache License, Version 2.0 (the
 * "License"); you may not use this file except in compliance
 * with the License.  You may obtain a copy of the License at
 *
 *   http://www.apache.org/licenses/LICENSE-2.0
 *
 * Unless required by applicable law or agreed to in writing,
 * software distributed under the License is distributed on an
 * "AS IS" BASIS, WITHOUT WARRANTIES OR CONDITIONS OF ANY
 * KIND, either express or implied.  See the License for the
 * specific language governing permissions and limitations
 * under the License.
 */
package org.apache.shindig.gadgets.uri;

import com.google.common.collect.ImmutableMap;
import org.apache.shindig.common.uri.Uri;
import org.apache.shindig.config.AbstractContainerConfig;
import org.apache.shindig.config.ContainerConfig;
import org.apache.shindig.gadgets.http.HttpRequest;
import org.junit.Before;
import org.junit.Test;

import java.util.Map;

import static org.junit.Assert.*;

/**
 * Tests for DefaultAccelUriManager.
 */
public class DefaultAccelUriManagerTest {
  private static class FakeContainerConfig extends AbstractContainerConfig {
    protected final Map<String, Object> defaultConfig = ImmutableMap.<String, Object>builder()
        .put(AccelUriManager.PROXY_HOST_PARAM, "apache.org")
        .put(AccelUriManager.PROXY_PATH_PARAM, "/gadgets/proxy")
        .build();
    protected final Map<String, Object> accelConfig = ImmutableMap.<String, Object>builder()
        .put(AccelUriManager.PROXY_HOST_PARAM, "apache.org")
        .put(AccelUriManager.PROXY_PATH_PARAM, "/gadgets/accel")
        .build();

    protected final Map<String, Map<String, Object>> data =
        ImmutableMap.<String, Map<String, Object>>builder()
            .put("default", defaultConfig)
            .put("accel", accelConfig)
            .build();

    @Override
    public Object getProperty(String container, String name) {
      return data.get(container) != null ? data.get(container).get(name) : null;
    }
  }

  DefaultAccelUriManager uriManager;

  @Before
  public void setUp() throws Exception {
    ContainerConfig config = new FakeContainerConfig();
    uriManager = new DefaultAccelUriManager(config, new DefaultProxyUriManager(
        config, null));
  }

  @Test
  public void testParseAndNormalizeNonAccelUri() throws Exception {
    Uri uri = Uri.parse("http://www.example.org/index.html");
<<<<<<< HEAD
    assertEquals(Uri.parse("//apache.org/gadgets/accel?container=default"
=======
    HttpRequest req = new HttpRequest(uri);
    assertEquals(Uri.parse("//apache.org/gadgets/proxy?container=default"
                 + "&gadget=http%3A%2F%2Fwww.example.org%2Findex.html"
                 + "&debug=0&nocache=0&refresh=0"
                 + "&url=http%3A%2F%2Fwww.example.org%2Findex.html"),
                 uriManager.parseAndNormalize(req));

    uri = Uri.parse("http://www.example.org/index.html");
    req = new HttpRequest(uri);
    req.setContainer("accel");
    assertEquals(Uri.parse("//apache.org/gadgets/accel?container=accel"
>>>>>>> d5c8ff75
                 + "&gadget=http%3A%2F%2Fwww.example.org%2Findex.html"
                 + "&debug=0&nocache=0&refresh=0"
                 + "&url=http%3A%2F%2Fwww.example.org%2Findex.html"),
                 uriManager.parseAndNormalize(req));
  }

  @Test
  public void testParseAndNormalizeAccelUri() throws Exception {
    Uri uri = Uri.parse("http://apache.org/gadgets/accel?container=accel"
                        + "&gadget=http%3A%2F%2Fwww.1.com%2Fa.html"
                        + "&url=http%3A%2F%2Fwww.example.org%2Findex.html");
<<<<<<< HEAD
    assertEquals(Uri.parse("//apache.org/gadgets/accel?container=proxy"
=======
    HttpRequest req = new HttpRequest(uri);
    assertEquals(Uri.parse("//apache.org/gadgets/accel?container=accel"
>>>>>>> d5c8ff75
                 + "&gadget=http%3A%2F%2Fwww.1.com%2Fa.html"
                 + "&debug=0&nocache=0&refresh=0"
                 + "&url=http%3A%2F%2Fwww.example.org%2Findex.html"),
                 uriManager.parseAndNormalize(req));
  }

  @Test
  public void testLooksLikeAccelUri() throws Exception {
    Uri uri = Uri.parse("http://apache.org/gadgets/accel?container=accel"
                        + "&gadget=http%3A%2F%2Fwww.1.com%2Fa.html"
                        + "&url=http%3A%2F%2Fwww.example.org%2Findex.html");
    assertTrue(uriManager.looksLikeAccelUri(uri));

    uri = Uri.parse("http://www.example.org/index.html");
    assertFalse(uriManager.looksLikeAccelUri(uri));
  }
}<|MERGE_RESOLUTION|>--- conflicted
+++ resolved
@@ -68,9 +68,6 @@
   @Test
   public void testParseAndNormalizeNonAccelUri() throws Exception {
     Uri uri = Uri.parse("http://www.example.org/index.html");
-<<<<<<< HEAD
-    assertEquals(Uri.parse("//apache.org/gadgets/accel?container=default"
-=======
     HttpRequest req = new HttpRequest(uri);
     assertEquals(Uri.parse("//apache.org/gadgets/proxy?container=default"
                  + "&gadget=http%3A%2F%2Fwww.example.org%2Findex.html"
@@ -82,7 +79,6 @@
     req = new HttpRequest(uri);
     req.setContainer("accel");
     assertEquals(Uri.parse("//apache.org/gadgets/accel?container=accel"
->>>>>>> d5c8ff75
                  + "&gadget=http%3A%2F%2Fwww.example.org%2Findex.html"
                  + "&debug=0&nocache=0&refresh=0"
                  + "&url=http%3A%2F%2Fwww.example.org%2Findex.html"),
@@ -94,12 +90,8 @@
     Uri uri = Uri.parse("http://apache.org/gadgets/accel?container=accel"
                         + "&gadget=http%3A%2F%2Fwww.1.com%2Fa.html"
                         + "&url=http%3A%2F%2Fwww.example.org%2Findex.html");
-<<<<<<< HEAD
-    assertEquals(Uri.parse("//apache.org/gadgets/accel?container=proxy"
-=======
     HttpRequest req = new HttpRequest(uri);
     assertEquals(Uri.parse("//apache.org/gadgets/accel?container=accel"
->>>>>>> d5c8ff75
                  + "&gadget=http%3A%2F%2Fwww.1.com%2Fa.html"
                  + "&debug=0&nocache=0&refresh=0"
                  + "&url=http%3A%2F%2Fwww.example.org%2Findex.html"),
