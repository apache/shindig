--- conflicted
+++ resolved
@@ -235,7 +235,6 @@
     private List<String> processFields(BaseRequestItem request, List<String> defaultList) {
       List<String> value = request.getListParameter(BaseRequestItem.FIELDS);
       return ((value == null || value.size() == 0) ? defaultList : value);
-<<<<<<< HEAD
     }
   }
 
@@ -254,26 +253,6 @@
   }
 
 
-=======
-    }
-  }
-
-
-  protected class TokenRequestData extends AbstractRequest
-      implements GadgetsHandlerApi.TokenRequest {
-
-    public TokenRequestData(String url, BaseRequestItem request) {
-      super(url, request, DEFAULT_TOKEN_FIELDS);
-    }
-
-    public GadgetsHandlerApi.TokenData getToken() {
-      return beanDelegator.createDelegator(
-          request.getToken(), GadgetsHandlerApi.TokenData.class);
-    }
-  }
-
-
->>>>>>> d5c8ff75
   protected class MetadataRequestData extends AbstractRequest
       implements GadgetsHandlerApi.MetadataRequest {
     protected final Locale locale;
