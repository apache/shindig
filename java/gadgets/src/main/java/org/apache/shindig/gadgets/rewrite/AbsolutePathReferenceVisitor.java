--- conflicted
+++ resolved
@@ -123,11 +123,7 @@
     String nodeName = node.getNodeName().toLowerCase();
     if (node.getNodeType() == Node.ELEMENT_NODE &&
         resourceTags.containsKey(nodeName)) {
-<<<<<<< HEAD
-      if (nodeName.equals("link")) {
-=======
       if ("link".equals(nodeName)) {
->>>>>>> d5c8ff75
         // Rewrite link only when it is for css.
         String type = ((Element)node).getAttribute("type");
         String rel = ((Element)node).getAttribute("rel");
